--- conflicted
+++ resolved
@@ -897,11 +897,7 @@
             ireq = InstallRequirement.from_editable(ireq_line)
         else:
             ireq = InstallRequirement.from_line(ireq_line)
-<<<<<<< HEAD
-        if not ireq.req and not ireq.editable:
-=======
         if prepared and not ireq.req:
->>>>>>> 0115b83b
             ireq.req = self.get_requirement()
         return ireq
 
@@ -930,14 +926,7 @@
                 'url': 'https://pypi.org/simple',
                 'verify_ssl': True,
             }]
-<<<<<<< HEAD
-        return get_dependencies(
-            self.as_ireq(), editable=(self.is_file_or_url and self.req.editable),
-            named=self.is_named, sources=sources,
-        )
-=======
         return get_dependencies(self.as_ireq(prepared=False), sources=sources)
->>>>>>> 0115b83b
 
     def get_abstract_dependencies(self, sources=None):
         """Retrieve the abstract dependencies of this requirement.
