# -*- coding: utf-8 -*-
from __future__ import absolute_import

import attr
import collections
import hashlib
import os
import requirements

from first import first
from six.moves.urllib import parse as urllib_parse
from packaging.specifiers import Specifier, SpecifierSet
from packaging.utils import canonicalize_name
from packaging.version import parse as parse_version

from .baserequirement import BaseRequirement
from .dependencies import (
    get_dependencies, get_finder, find_all_matches,
    get_abstract_dependencies, AbstractDependency,
)
from .markers import PipenvMarkers
from .utils import (
    HASH_STRING,
    get_version,
    specs_to_string,
    validate_specifiers,
    validate_path,
    validate_vcs,
    build_vcs_link,
    add_ssh_scheme_to_git_uri,
    strip_ssh_from_git_uri,
    split_vcs_method_from_uri,
    filter_none,
    optional_instance_of,
    split_markers_from_line,
    parse_extras,
    is_pinned_requirement,
    format_requirement,
)
from .._compat import (
    Link,
    path_to_url,
    url_to_path,
    _strip_extras,
    InstallRequirement,
    Path,
    unquote,
    Wheel,
    FileNotFoundError,
)
from ..exceptions import RequirementError
from ..utils import (
    VCS_LIST,
    is_installable_file,
    is_vcs,
    is_valid_url,
    get_converted_relative_path,
)


@attr.s
class NamedRequirement(BaseRequirement):
    name = attr.ib()
    version = attr.ib(validator=attr.validators.optional(validate_specifiers))
    req = attr.ib()
    extras = attr.ib(default=attr.Factory(list))

    @req.default
    def get_requirement(self):
        from pkg_resources import RequirementParseError
        try:
            req = first(requirements.parse("{0}{1}".format(canonicalize_name(self.name), self.version)))
        except RequirementParseError:
            raise RequirementError(
                "Error parsing requirement: %s%s" % (self.name, self.version)
            )
        return req

    @classmethod
    def from_line(cls, line):
        req = first(requirements.parse(line))
        specifiers = None
        if req.specifier:
            specifiers = specs_to_string(req.specs)
        return cls(name=req.name, version=specifiers, req=req)

    @classmethod
    def from_pipfile(cls, name, pipfile):
        creation_args = {}
        if hasattr(pipfile, "keys"):
            creation_args = {k: v for k, v in pipfile.items() if k in cls.attr_fields()}
        creation_args["name"] = name
        version = get_version(pipfile)
        creation_args["version"] = version
        creation_args["req"] = first(requirements.parse("{0}{1}".format(name, version)))
        return cls(**creation_args)

    @property
    def line_part(self):
        return "{0}".format(canonicalize_name(self.name))

    @property
    def pipfile_part(self):
        pipfile_dict = attr.asdict(self, filter=filter_none).copy()
        if "version" not in pipfile_dict:
            pipfile_dict["version"] = "*"
        name = pipfile_dict.pop("name")
        return {name: pipfile_dict}


LinkInfo = collections.namedtuple(
    "LinkInfo", ["vcs_type", "prefer", "relpath", "path", "uri", "link"]
)


@attr.s
class FileRequirement(BaseRequirement):
    """File requirements for tar.gz installable files or wheels or setup.py
    containing directories."""

    setup_path = attr.ib(default=None)
    path = attr.ib(default=None, validator=attr.validators.optional(validate_path))
    # : path to hit - without any of the VCS prefixes (like git+ / http+ / etc)
    editable = attr.ib(default=None)
    extras = attr.ib(default=attr.Factory(list))
    uri = attr.ib()
    link = attr.ib()
    name = attr.ib()
    req = attr.ib()
    _has_hashed_name = False
    _uri_scheme = attr.ib(default=None)

    @classmethod
    def get_link_from_line(cls, line):
        """Parse link information from given requirement line.

        Return a 6-tuple:

        - `vcs_type` indicates the VCS to use (e.g. "git"), or None.
        - `prefer` is either "file", "path" or "uri", indicating how the
            information should be used in later stages.
        - `relpath` is the relative path to use when recording the dependency,
            instead of the absolute path/URI used to perform installation.
            This can be None (to prefer the absolute path or URI).
        - `path` is the absolute file path to the package. This will always use
            forward slashes. Can be None if the line is a remote URI.
        - `uri` is the absolute URI to the package. Can be None if the line is
            not a URI.
        - `link` is an instance of :class:`pip._internal.index.Link`,
            representing a URI parse result based on the value of `uri`.

        This function is provided to deal with edge cases concerning URIs
        without a valid netloc. Those URIs are problematic to a straight
        ``urlsplit` call because they cannot be reliably reconstructed with
        ``urlunsplit`` due to a bug in the standard library:

        >>> from urllib.parse import urlsplit, urlunsplit
        >>> urlunsplit(urlsplit('git+file:///this/breaks'))
        'git+file:/this/breaks'
        >>> urlunsplit(urlsplit('file:///this/works'))
        'file:///this/works'

        See `https://bugs.python.org/issue23505#msg277350`.
        """
        # Git allows `git@github.com...` lines that are not really URIs.
        # Add "ssh://" so we can parse correctly, and restore afterwards.
        fixed_line = add_ssh_scheme_to_git_uri(line)
        added_ssh_scheme = fixed_line != line

        # We can assume a lot of things if this is a local filesystem path.
        if "://" not in fixed_line:
            p = Path(fixed_line).absolute()
            path = p.as_posix()
            uri = p.as_uri()
            link = Link(uri)
            try:
                relpath = get_converted_relative_path(path)
            except ValueError:
                relpath = None
            return LinkInfo(None, "path", relpath, path, uri, link)

        # This is an URI. We'll need to perform some elaborated parsing.

        parsed_url = urllib_parse.urlsplit(fixed_line)
        original_url = parsed_url._replace()
        if added_ssh_scheme and ':' in parsed_url.netloc:
            original_netloc, original_path_start = parsed_url.netloc.rsplit(':', 1)
            uri_path = '/{0}{1}'.format(original_path_start, parsed_url.path)
            parsed_url = original_url._replace(netloc=original_netloc, path=uri_path)

        # Split the VCS part out if needed.
        original_scheme = parsed_url.scheme
        if "+" in original_scheme:
            vcs_type, scheme = original_scheme.split("+", 1)
            parsed_url = parsed_url._replace(scheme=scheme)
            prefer = "uri"
        else:
            vcs_type = None
            prefer = "file"

        if parsed_url.scheme == "file" and parsed_url.path:
            # This is a "file://" URI. Use url_to_path and path_to_url to
            # ensure the path is absolute. Also we need to build relpath.
            path = Path(url_to_path(urllib_parse.urlunsplit(parsed_url))).as_posix()
            try:
                relpath = get_converted_relative_path(path)
            except ValueError:
                relpath = None
            uri = path_to_url(path)
        else:
            # This is a remote URI. Simply use it.
            path = None
            relpath = None
            # Cut the fragment, but otherwise this is fixed_line.
            uri = urllib_parse.urlunsplit(
                parsed_url._replace(scheme=original_scheme, fragment="")
            )

        if added_ssh_scheme:
            original_uri = urllib_parse.urlunsplit(original_url._replace(scheme=original_scheme, fragment=""))
            uri = strip_ssh_from_git_uri(original_uri)

        # Re-attach VCS prefix to build a Link.
        link = Link(
            urllib_parse.urlunsplit(parsed_url._replace(scheme=original_scheme))
        )

        return LinkInfo(vcs_type, prefer, relpath, path, uri, link)

    @uri.default
    def get_uri(self):
        if self.path and not self.uri:
            self._uri_scheme = "path"
            self.uri = path_to_url(os.path.abspath(self.path))

    @name.default
    def get_name(self):
        loc = self.path or self.uri
        if loc:
            self._uri_scheme = "path" if self.path else "uri"
        name = None
        if self.link and self.link.egg_fragment:
            return self.link.egg_fragment
        elif self.link and self.link.is_wheel:
            return Wheel(self.link.filename).name
        if (
            self._uri_scheme != "uri"
            and self.path
            and self.setup_path
            and self.setup_path.exists()
        ):
            from setuptools.dist import distutils

            old_curdir = os.path.abspath(os.getcwd())
            try:
                os.chdir(str(self.setup_path.parent))
                dist = distutils.core.run_setup(self.setup_path.as_posix())
                name = dist.get_name()
            except (FileNotFoundError, IOError) as e:
                dist = None
            except Exception as e:
                from .._compat import InstallRequirement, make_abstract_dist

                try:
                    if not isinstance(Path, self.path):
                        _path = Path(self.path)
                    else:
                        _path = self.path
                    if self.editable:
                        _ireq = InstallRequirement.from_editable(_path.as_uri())
                    else:
                        _ireq = InstallRequirement.from_line(_path.as_posix())
                    dist = make_abstract_dist(_ireq).get_dist()
                    name = dist.project_name
                except (TypeError, ValueError, AttributeError) as e:
                    dist = None
            finally:
                os.chdir(old_curdir)
        hashed_loc = hashlib.sha256(loc.encode("utf-8")).hexdigest()
        hashed_name = hashed_loc[-7:]
        if not name or name == "UNKNOWN":
            self._has_hashed_name = True
            name = hashed_name
        if self.link and not self._has_hashed_name:
            self.link = Link("{0}#egg={1}".format(self.link.url, name))
        return name

    @link.default
    def get_link(self):
        target = "{0}".format(self.uri)
        if hasattr(self, "name"):
            target = "{0}#egg={1}".format(target, self.name)
        link = Link(target)
        return link

    @req.default
    def get_requirement(self):
        prefix = "-e " if self.editable else ""
        line = "{0}{1}".format(prefix, self.link.url)
        req = first(requirements.parse(line))
        if self.path and self.link and self.link.scheme.startswith("file"):
            req.local_file = True
            req.path = self.path
            req.uri = None
            self._uri_scheme = "file"
        if self.editable:
            req.editable = True
        req.link = self.link
        return req

    @property
    def is_remote_artifact(self):
        return (
            any(
                self.link.scheme.startswith(scheme)
                for scheme in ("http", "https", "ftp", "ftps", "uri")
            )
            and (self.link.is_artifact or self.link.is_wheel)
            and not self.req.editable
        )

    @property
    def formatted_path(self):
        if self.path:
            path = self.path
            if not isinstance(path, Path):
                path = Path(path)
            return path.as_posix()
        return

    @classmethod
    def from_line(cls, line):
        line = line.strip('"').strip("'")
        link = None
        path = None
        editable = line.startswith("-e ")
        line = line.split(" ", 1)[1] if editable else line
        setup_path = None
        if not any([is_installable_file(line), is_valid_url(line)]):
            raise RequirementError(
                "Supplied requirement is not installable: {0!r}".format(line)
            )
        vcs_type, prefer, relpath, path, uri, link = cls.get_link_from_line(line)
        setup_path = Path(path) / "setup.py" if path else None
        arg_dict = {
            "path": relpath if relpath else path,
            "uri": unquote(link.url_without_fragment),
            "link": link,
            "editable": editable,
            "setup_path": setup_path,
            "uri_scheme": prefer,
        }
        if link and link.is_wheel:
            arg_dict["name"] = Wheel(link.filename).name
        elif link.egg_fragment:
            arg_dict["name"] = link.egg_fragment
        created = cls(**arg_dict)
        return created

    @classmethod
    def from_pipfile(cls, name, pipfile):
        # Parse the values out. After this dance we should have two variables:
        # path - Local filesystem path.
        # uri - Absolute URI that is parsable with urlsplit.
        # One of these will be a string; the other would be None.
        uri = pipfile.get("uri")
        fil = pipfile.get("file")
        path = pipfile.get("path")
        if path:
            if isinstance(path, Path) and not path.is_absolute():
                path = get_converted_relative_path(path.as_posix())
            elif not os.path.isabs(path):
                path = get_converted_relative_path(path)
        if path and uri:
            raise ValueError("do not specify both 'path' and 'uri'")
        if path and fil:
            raise ValueError("do not specify both 'path' and 'file'")
        uri = uri or fil

        # Decide that scheme to use.
        # 'path' - local filesystem path.
        # 'file' - A file:// URI (possibly with VCS prefix).
        # 'uri' - Any other URI.
        if path:
            uri_scheme = "path"
        else:
            # URI is not currently a valid key in pipfile entries
            # see https://github.com/pypa/pipfile/issues/110
            uri_scheme = "file"

        if not uri:
            uri = path_to_url(path)
        link = Link(uri)

        arg_dict = {
            "name": name,
            "path": path,
            "uri": unquote(link.url_without_fragment),
            "editable": pipfile.get("editable", False),
            "link": link,
            "uri_scheme": uri_scheme,
        }
        return cls(**arg_dict)

    @property
    def line_part(self):
        if self._uri_scheme and self._uri_scheme == 'path':
            seed = self.path or unquote(self.link.url_without_fragment) or self.uri
        elif (
            (self._uri_scheme and self._uri_scheme == "file")
            or ((self.link.is_artifact or self.link.is_wheel)
            and self.link.url)
        ):
            seed = unquote(self.link.url_without_fragment) or self.uri
        # add egg fragments to remote artifacts (valid urls only)
        if not self._has_hashed_name and self.is_remote_artifact:
            seed += "#egg={0}".format(self.name)
        editable = "-e " if self.editable else ""
        return "{0}{1}".format(editable, seed)

    @property
    def pipfile_part(self):
        pipfile_dict = attr.asdict(self, filter=filter_none).copy()
        name = pipfile_dict.pop("name")
        if "_uri_scheme" in pipfile_dict:
            pipfile_dict.pop("_uri_scheme")
        if "setup_path" in pipfile_dict:
            pipfile_dict.pop("setup_path")
        # For local paths and remote installable artifacts (zipfiles, etc)
        collision_keys = {"file", "uri", "path"}
        if self._uri_scheme:
            dict_key = self._uri_scheme
            target_key = (
                dict_key
                if dict_key in pipfile_dict
                else next(
                    (k for k in ("file", "uri", "path") if k in pipfile_dict), None
                )
            )
            if target_key:
                winning_value = pipfile_dict.pop(target_key)
                collisions = (k for k in collision_keys if k in pipfile_dict)
                for key in collisions:
                    pipfile_dict.pop(key)
                pipfile_dict[dict_key] = winning_value
        elif (
            self.is_remote_artifact
            or self.link.is_artifact
            and (self._uri_scheme and self._uri_scheme == "file")
        ):
            dict_key = "file"
            # Look for uri first because file is a uri format and this is designed
            # to make sure we add file keys to the pipfile as a replacement of uri
            target_key = next(
                (k for k in ("file", "uri", "path") if k in pipfile_dict), None
            )
            winning_value = pipfile_dict.pop(target_key)
            key_to_remove = (k for k in collision_keys if k in pipfile_dict)
            for key in key_to_remove:
                pipfile_dict.pop(key)
            pipfile_dict[dict_key] = winning_value
        else:
            collisions = [key for key in ["path", "file", "uri"] if key in pipfile_dict]
            if len(collisions) > 1:
                for k in collisions[1:]:
                    pipfile_dict.pop(k)
        return {name: pipfile_dict}


@attr.s
class VCSRequirement(FileRequirement):
    editable = attr.ib(default=None)
    uri = attr.ib(default=None)
    path = attr.ib(default=None, validator=attr.validators.optional(validate_path))
    vcs = attr.ib(validator=attr.validators.optional(validate_vcs), default=None)
    # : vcs reference name (branch / commit / tag)
    ref = attr.ib(default=None)
    subdirectory = attr.ib(default=None)
    name = attr.ib()
    link = attr.ib()
    req = attr.ib()
    _INCLUDE_FIELDS = (
        "editable",
        "uri",
        "path",
        "vcs",
        "ref",
        "subdirectory",
        "name",
        "link",
        "req",
    )

    def __attrs_post_init__(self):
        split = urllib_parse.urlsplit(self.uri)
        scheme, rest = split[0], split[1:]
        vcs_type = ""
        if "+" in scheme:
            vcs_type, scheme = scheme.split("+", 1)
            vcs_type = "{0}+".format(vcs_type)
        new_uri = urllib_parse.urlunsplit((scheme,) + rest[:-1] + ("",))
        new_uri = "{0}{1}".format(vcs_type, new_uri)
        self.uri = new_uri

    @link.default
    def get_link(self):
        return build_vcs_link(
            self.vcs,
            add_ssh_scheme_to_git_uri(self.uri),
            name=self.name,
            ref=self.ref,
            subdirectory=self.subdirectory,
            extras=self.extras
        )

    @name.default
    def get_name(self):
        return (
            self.link.egg_fragment or self.req.name
            if self.req
            else super(VCSRequirement, self).get_name()
        )

    @property
    def vcs_uri(self):
        uri = self.uri
        if not any(uri.startswith("{0}+".format(vcs)) for vcs in VCS_LIST):
            uri = "{0}+{1}".format(self.vcs, uri)
        return uri

    @req.default
    def get_requirement(self):
        prefix = "-e " if self.editable else ""
        line = "{0}{1}".format(prefix, self.link.url)
        req = first(requirements.parse(line))
        if self.path and self.link and self.link.scheme.startswith("file"):
            req.local_file = True
            req.path = self.path
        if self.editable:
            req.editable = True
        req.link = self.link
        if (
            self.uri != unquote(self.link.url_without_fragment)
            and "git+ssh://" in self.link.url
            and "git+git@" in self.uri
        ):
            req.line = self.uri
            req.uri = self.uri
        if not req.name:
            raise ValueError(
                "pipenv requires an #egg fragment for version controlled "
                "dependencies. Please install remote dependency "
                "in the form {0}#egg=<package-name>.".format(req.uri)
            )
        if self.vcs and not req.vcs:
            req.vcs = self.vcs
        if self.ref and not req.revision:
            req.revision = self.ref
        if self.extras and not req.extras:
            req.extras = self.extras
        return req

    @classmethod
    def from_pipfile(cls, name, pipfile):
        creation_args = {}
        pipfile_keys = [
            k
            for k in ("ref", "vcs", "subdirectory", "path", "editable", "file", "uri", "extras")
            + VCS_LIST
            if k in pipfile
        ]
        for key in pipfile_keys:
            if key in VCS_LIST:
                creation_args["vcs"] = key
                composed_uri = add_ssh_scheme_to_git_uri(
                    "{0}+{1}".format(key, pipfile.get(key))
                ).split("+", 1)[1]
                is_url = is_valid_url(pipfile.get(key)) or is_valid_url(composed_uri)
                target_key = "uri" if is_url else "path"
                creation_args[target_key] = pipfile.get(key)
            else:
                creation_args[key] = pipfile.get(key)
        creation_args["name"] = name
        return cls(**creation_args)

    @classmethod
    def from_line(cls, line, editable=None, extras=None):
        relpath = None
        if line.startswith("-e "):
            editable = True
            line = line.split(" ", 1)[1]
        vcs_type, prefer, relpath, path, uri, link = cls.get_link_from_line(line)
        if not extras and link.egg_fragment:
            name, extras = _strip_extras(link.egg_fragment)
            if extras:
                extras = parse_extras(extras)
        else:
            name = link.egg_fragment
        subdirectory = link.subdirectory_fragment
        ref = None
        if "@" in link.show_url and "@" in uri:
            uri, ref = uri.rsplit("@", 1)
        if relpath and "@" in relpath:
            relpath, ref = relpath.rsplit("@", 1)
        return cls(
            name=name,
            ref=ref,
            vcs=vcs_type,
            subdirectory=subdirectory,
            link=link,
            path=relpath or path,
            editable=editable,
            uri=uri,
            extras=extras,
        )

    @property
    def line_part(self):
        """requirements.txt compatible line part sans-extras"""
        if self.req:
            return self.req.line
        base = "{0}".format(self.link)
        if self.editable:
            base = "-e {0}".format(base)
        return base

    @staticmethod
    def _choose_vcs_source(pipfile):
        src_keys = [k for k in pipfile.keys() if k in ["path", "uri", "file"]]
        if src_keys:
            chosen_key = first(src_keys)
            vcs_type = pipfile.pop("vcs")
            _, pipfile_url = split_vcs_method_from_uri(pipfile.get(chosen_key))
            pipfile[vcs_type] = pipfile_url
            for removed in src_keys:
                pipfile.pop(removed)
        return pipfile

    @property
    def pipfile_part(self):
        pipfile_dict = attr.asdict(self, filter=filter_none).copy()
        if "vcs" in pipfile_dict:
            pipfile_dict = self._choose_vcs_source(pipfile_dict)
        name, _ = _strip_extras(pipfile_dict.pop("name"))
        return {name: pipfile_dict}


@attr.s
class Requirement(object):
    name = attr.ib()
    vcs = attr.ib(default=None, validator=attr.validators.optional(validate_vcs))
    req = attr.ib(default=None, validator=optional_instance_of(BaseRequirement))
    markers = attr.ib(default=None)
    specifiers = attr.ib(validator=attr.validators.optional(validate_specifiers))
    index = attr.ib(default=None)
    editable = attr.ib(default=None)
    hashes = attr.ib(default=attr.Factory(list), converter=list)
    extras = attr.ib(default=attr.Factory(list))
    abstract_dep = attr.ib(default=None)
    _ireq = None
    _INCLUDE_FIELDS = ("name", "markers", "index", "editable", "hashes", "extras")

    @name.default
    def get_name(self):
        return self.req.name

    @property
    def requirement(self):
        return self.req.req

    @property
    def hashes_as_pip(self):
        if self.hashes:
            return "".join([HASH_STRING.format(h) for h in self.hashes])

        return ""

    @property
    def markers_as_pip(self):
        if self.markers:
            return "; {0}".format(self.markers).replace('"', "'")

        return ""

    @property
    def extras_as_pip(self):
        if self.extras:
            return "[{0}]".format(",".join(sorted(self.extras)))

        return ""

    @specifiers.default
    def get_specifiers(self):
        if self.req and self.req.req.specifier:
            return specs_to_string(self.req.req.specs)
        return

    @property
    def is_vcs(self):
        return isinstance(self.req, VCSRequirement)

    @property
    def is_file_or_url(self):
        return isinstance(self.req, FileRequirement)

    @property
    def is_named(self):
        return isinstance(self.req, NamedRequirement)

    @property
    def normalized_name(self):
        return canonicalize_name(self.name)

    @classmethod
    def from_line(cls, line):
        if isinstance(line, InstallRequirement):
            line = format_requirement(line)
        hashes = None
        if "--hash=" in line:
            hashes = line.split(" --hash=")
            line, hashes = hashes[0], hashes[1:]
        editable = line.startswith("-e ")
        line = line.split(" ", 1)[1] if editable else line
        line, markers = split_markers_from_line(line)
        line, extras = _strip_extras(line)
        if extras:
            extras = parse_extras(extras)
        line = line.strip('"').strip("'").strip()
        line_with_prefix = "-e {0}".format(line) if editable else line
        vcs = None
        # Installable local files and installable non-vcs urls are handled
        # as files, generally speaking
        if is_installable_file(line) or (is_valid_url(line) and not is_vcs(line)):
            r = FileRequirement.from_line(line_with_prefix)
        elif is_vcs(line):
            r = VCSRequirement.from_line(line_with_prefix, extras=extras)
            vcs = r.vcs
        elif line == "." and not is_installable_file(line):
            raise RequirementError(
                "Error parsing requirement %s -- are you sure it is installable?" % line
            )
        else:
            specs = "!=<>~"
            spec_matches = set(specs) & set(line)
            version = None
            name = line
            if spec_matches:
                spec_idx = min((line.index(match) for match in spec_matches))
                name = line[:spec_idx]
                version = line[spec_idx:]
            if not extras:
                name, extras = _strip_extras(name)
                if extras:
                    extras = parse_extras(extras)
            if version:
                name = "{0}{1}".format(name, version)
            r = NamedRequirement.from_line(line)
        r.req.markers = markers
        args = {
            "name": r.name,
            "vcs": vcs,
            "req": r,
            "markers": markers,
            "editable": editable,
        }
        if extras:
            args["extras"] = extras
            r.req.extras = extras
            r.extras = extras
        elif r.extras:
            args["extras"] = r.extras
        if hashes:
            args["hashes"] = hashes
        return cls(**args)

    @classmethod
    def from_pipfile(cls, name, pipfile):
        _pipfile = {}
        if hasattr(pipfile, "keys"):
            _pipfile = dict(pipfile).copy()
        _pipfile["version"] = get_version(pipfile)
        vcs = first([vcs for vcs in VCS_LIST if vcs in _pipfile])
        if vcs:
            _pipfile["vcs"] = vcs
            r = VCSRequirement.from_pipfile(name, pipfile)
        elif any(key in _pipfile for key in ["path", "file", "uri"]):
            r = FileRequirement.from_pipfile(name, pipfile)
        else:
            r = NamedRequirement.from_pipfile(name, pipfile)
        markers = PipenvMarkers.from_pipfile(name, _pipfile)
        if markers:
            markers = str(markers)
        args = {
            "name": r.name,
            "vcs": vcs,
            "req": r,
            "markers": markers,
            "extras": _pipfile.get("extras"),
            "editable": _pipfile.get("editable", False),
            "index": _pipfile.get("index"),
        }
        if any(key in _pipfile for key in ["hash", "hashes"]):
            args["hashes"] = _pipfile.get("hashes", [pipfile.get("hash")])
        return cls(**args)

<<<<<<< HEAD
    def as_line(self, hashes=True, sources=None):
=======
    def as_line(self, sources=None, include_hashes=True):
>>>>>>> ab5877d7
        """Format this requirement as a line in requirements.txt.

        If `sources` provided, it should be an sequence of mappings, containing
        all possible sources to be used for this requirement.

        If `sources` is omitted or falsy, no index information will be included
        in the requirement line.
        """
        parts = [
            self.req.line_part,
            self.extras_as_pip if not self.is_vcs else "",
            self.specifiers if self.specifiers else "",
<<<<<<< HEAD
            self.markers_as_pip
        )
        if hashes:
            line = "{0}{1}".format(line, self.hashes_as_pip)
=======
            self.markers_as_pip,
        ]
        if include_hashes:
            parts.append(self.hashes_as_pip)
>>>>>>> ab5877d7
        if sources and not (self.requirement.local_file or self.vcs):
            from ..utils import prepare_pip_source_args

            if self.index:
                sources = [s for s in sources if s.get("name") == self.index]
            index_string = " ".join(prepare_pip_source_args(sources))
            parts.extend([" ", index_string])
        line = "".join(parts)
        return line

    def get_markers(self):
        markers = self.markers
        if markers:
            fake_pkg = requirements.parse('fakepkg; {0}'.format(markers))
            markers = fake_pkg.markers
        return markers

    def get_specifier(self):
        return Specifier(self.specifiers)

    def get_version(self):
        return parse_version(self.get_specifier().version)

    def get_requirement(self):
        req_line = self.req.req.line
        if req_line.startswith('-e '):
            _, req_line = req_line.split(" ", 1)
        import packaging.requirements
        req = packaging.requirements.Requirement(self.name)
        req.specifier = SpecifierSet(self.specifiers if self.specifiers else '')
        if self.is_vcs or self.is_file_or_url:
            req.url = self.req.link.url_without_fragment
        req.marker = self.get_markers()
        req.extras = set(self.extras) if self.extras else set()
        return req

    @property
    def constraint_line(self):
        return self.as_line()

    def as_pipfile(self):
        good_keys = (
            "hashes",
            "extras",
            "markers",
            "editable",
            "version",
            "index",
        ) + VCS_LIST
        req_dict = {
            k: v
            for k, v in attr.asdict(self, recurse=False, filter=filter_none).items()
            if k in good_keys
        }
        name = self.name
        base_dict = {
            k: v
            for k, v in self.req.pipfile_part[name].items()
            if k not in ["req", "link"]
        }
        base_dict.update(req_dict)
        conflicting_keys = ("file", "path", "uri")
        if "file" in base_dict and any(k in base_dict for k in conflicting_keys[1:]):
            conflicts = [k for k in (conflicting_keys[1:],) if k in base_dict]
            for k in conflicts:
                base_dict.pop(k)
        if "hashes" in base_dict:
            _hashes = base_dict.pop("hashes")
            hashes = []
            for _hash in _hashes:
                try:
                    hashes.append(_hash.as_line())
                except AttributeError:
                    hashes.append(_hash)
            if len(hashes) == 1:
                base_dict["hash"] = hashes
            else:
                base_dict["hashes"] = hashes
        if len(base_dict.keys()) == 1 and "version" in base_dict:
            base_dict = base_dict.get("version")
        return {name: base_dict}

    def as_ireq(self, prepared=True):
        ireq_line = self.req.req.line
        if ireq_line.startswith("-e "):
            ireq_line = ireq_line[len("-e "):]
            ireq = InstallRequirement.from_editable(ireq_line)
        else:
            ireq = InstallRequirement.from_line(ireq_line)
        if prepared and not ireq.req:
            ireq.req = self.get_requirement()
        return ireq

    @property
    def pipfile_entry(self):
        return self.as_pipfile().copy().popitem()

    @property
    def ireq(self):
        return self.as_ireq()

    def get_dependencies(self, sources=None):
        """Retrieve the dependencies of the current requirement.

        Retrieves dependencies of the current requirement.  This only works on pinned
        requirements.

        :param sources: Pipfile-formatted sources, defaults to None
        :param sources: list[dict], optional
        :return: A set of requirement strings of the dependencies of this requirement.
        :rtype: set(str)
        """
        if not sources:
            sources = [{
                'name': 'pypi',
                'url': 'https://pypi.org/simple',
                'verify_ssl': True,
            }]
        return get_dependencies(self.as_ireq(prepared=False), sources=sources)

    def get_abstract_dependencies(self, sources=None):
        """Retrieve the abstract dependencies of this requirement.

        Returns the abstract dependencies of the current requirement in order to resolve.

        :param sources: A list of sources (pipfile format), defaults to None
        :param sources: list, optional
        :return: A list of abstract (unpinned) dependencies
        :rtype: list[ :class:`~requirementslib.models.dependency.AbstractDependency` ]
        """

        if not self.abstract_dep:
            parent = getattr(self, 'parent', None)
            self.abstract_dep = AbstractDependency.from_requirement(self, parent=parent)
        if not sources:
            sources = [{'url': 'https://pypi.org/simple', 'name': 'pypi', 'verify_ssl': True},]
        if is_pinned_requirement(self.ireq):
            deps = self.get_dependencies()
        else:
            ireq = sorted(self.find_all_matches(), key=lambda k: k.version)
            deps = get_dependencies(ireq.pop(),  editable=(self.is_file_or_url and self.req.editable), 
                                    named=self.is_named, sources=sources)
        return get_abstract_dependencies(deps, sources=sources, parent=self.abstract_dep)

    def find_all_matches(self, sources=None, finder=None):
        """Find all matching candidates for the current requirement.

        Consults a finder to find all matching candidates.

        :param sources: Pipfile-formatted sources, defaults to None
        :param sources: list[dict], optional
        :return: A list of Installation Candidates
        :rtype: list[ :class:`~pip._internal.index.InstallationCandidate` ]
        """

        if not finder:
            finder = get_finder(sources=sources)
        return find_all_matches(finder, self.as_ireq())<|MERGE_RESOLUTION|>--- conflicted
+++ resolved
@@ -803,11 +803,7 @@
             args["hashes"] = _pipfile.get("hashes", [pipfile.get("hash")])
         return cls(**args)
 
-<<<<<<< HEAD
-    def as_line(self, hashes=True, sources=None):
-=======
     def as_line(self, sources=None, include_hashes=True):
->>>>>>> ab5877d7
         """Format this requirement as a line in requirements.txt.
 
         If `sources` provided, it should be an sequence of mappings, containing
@@ -820,17 +816,10 @@
             self.req.line_part,
             self.extras_as_pip if not self.is_vcs else "",
             self.specifiers if self.specifiers else "",
-<<<<<<< HEAD
-            self.markers_as_pip
-        )
-        if hashes:
-            line = "{0}{1}".format(line, self.hashes_as_pip)
-=======
             self.markers_as_pip,
         ]
         if include_hashes:
             parts.append(self.hashes_as_pip)
->>>>>>> ab5877d7
         if sources and not (self.requirement.local_file or self.vcs):
             from ..utils import prepare_pip_source_args
 
