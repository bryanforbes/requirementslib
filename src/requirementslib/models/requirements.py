--- conflicted
+++ resolved
@@ -324,11 +324,7 @@
             setup_path = None
         arg_dict = {
             "path": relpath or path,
-<<<<<<< HEAD
-            "uri": uri,
-=======
             "uri": unquote(link.url_without_fragment),
->>>>>>> 3e2c7073
             "link": link,
             "editable": editable,
             "setup_path": setup_path,
