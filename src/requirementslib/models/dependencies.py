--- conflicted
+++ resolved
@@ -268,11 +268,7 @@
     return deps
 
 
-<<<<<<< HEAD
-def get_dependencies(ireq, editable=False, named=True, sources=None, parent=None):
-=======
 def get_dependencies(ireq, sources=None, parent=None):
->>>>>>> 0115b83b
     """Get all dependencies for a given install requirement.
 
     :param ireq: A single InstallRequirement
@@ -398,15 +394,8 @@
     dep.is_direct = True
     reqset = RequirementSet()
     reqset.add_requirement(dep)
-<<<<<<< HEAD
-    with temp_environ(), RequirementTracker() as req_tracker:
-        _, resolver = get_resolver(finder=finder, wheel_cache=wheel_cache, req_tracker=req_tracker)
-        resolver.require_hashes = False
-        requirements = None
-=======
     requirements = None
     with temp_environ(), start_resolver(finder=finder, wheel_cache=wheel_cache) as resolver:
->>>>>>> 0115b83b
         os.environ['PIP_EXISTS_ACTION'] = 'i'
         resolver.require_hashes = False
         try:
@@ -421,20 +410,9 @@
                 wheel_cache.cleanup()
             except AttributeError:
                 pass
-<<<<<<< HEAD
-
-    if requirements is not None:
-        reqs = set(requirements)
-        if not dep.editable:
-            DEPENDENCY_CACHE[dep] = [format_requirement(r) for r in reqs]
-    else:
-        reqs = set()
-    return reqs
-=======
     if not dep.editable and requirements is not None:
         DEPENDENCY_CACHE[dep] = list(requirements)
     return requirements
->>>>>>> 0115b83b
 
 
 def get_pip_options(args=[], sources=None, pip_command=None):
@@ -495,14 +473,9 @@
     return finder
 
 
-<<<<<<< HEAD
-def get_resolver(finder=None, wheel_cache=None, req_tracker=None):
-    """Given a package finder, return a preparer, and resolver.
-=======
 @contextlib.contextmanager
 def start_resolver(finder=None, wheel_cache=None):
     """Context manager to produce a resolver.
->>>>>>> 0115b83b
 
     :param finder: A package finder to use for searching the index
     :type finder: :class:`~pip._internal.index.PackageFinder`
@@ -520,40 +493,6 @@
     mkdir_p(download_dir)
     _build_dir = TemporaryDirectory(fs_str("build"))
     _source_dir = TemporaryDirectory(fs_str("source"))
-<<<<<<< HEAD
-    preparer_kwargs = {
-        "build_dir": _build_dir.name,
-        "src_dir": _source_dir.name,
-        "download_dir": download_dir,
-        "wheel_download_dir": WHEEL_DOWNLOAD_DIR,
-        "progress_bar": "off",
-        "build_isolation": False,
-    }
-    resolver_kwargs = {
-        "finder": finder,
-        "session": finder.session,
-        "upgrade_strategy": "to-satisfy-only",
-        "force_reinstall": True,
-        "ignore_dependencies": False,
-        "ignore_requires_python": True,
-        "ignore_installed": True,
-        "isolated": False,
-        "wheel_cache": wheel_cache,
-        "use_user_site": False,
-    }
-    resolver, preparer = None, None
-    if req_tracker:
-        preparer_kwargs['req_tracker'] = req_tracker
-        preparer = RequirementPreparer(**preparer_kwargs)
-    else:
-        with RequirementTracker() as req_tracker:
-            if req_tracker:
-                preparer_kwargs['req_tracker'] = req_tracker
-            preparer = RequirementPreparer(**preparer_kwargs)
-    resolver_kwargs['preparer'] = preparer
-    resolver = Resolver(**resolver_kwargs)
-    return preparer, resolver
-=======
     preparer = partialclass(
         RequirementPreparer,
         build_dir=_build_dir.name,
@@ -583,7 +522,6 @@
     else:
         preparer = preparer()
         yield resolver(preparer=preparer)
->>>>>>> 0115b83b
 
 
 def get_grouped_dependencies(constraints):
